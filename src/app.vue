--- conflicted
+++ resolved
@@ -71,11 +71,7 @@
       bgColor: $q.dark.isActive ? 'grey-9' : 'grey-4',
       icon: 'mdi-robot',
       isLoading,
-<<<<<<< HEAD
-      name: "Seeds GPT",
-=======
-      name: 'Mallows GPT',
->>>>>>> 502d63a9
+      name: 'Seeds GPT',
       sent: false,
       text,
       type,
